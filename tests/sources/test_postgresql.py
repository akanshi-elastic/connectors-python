--- conflicted
+++ resolved
@@ -120,20 +120,6 @@
         pass
 
 
-<<<<<<< HEAD
-@pytest.mark.asyncio
-async def test_get_connect_argss():
-    """This function test get_connect_args with dummy certificate"""
-    # Setup
-    async with create_source(PostgreSQLDataSource) as source:
-        source.ssl_ca = (
-            "-----BEGIN CERTIFICATE----- Certificate -----END CERTIFICATE-----"
-        )
-
-        # Execute
-        with patch.object(ssl, "create_default_context", return_value=MockSsl()):
-            source.get_connect_args()
-=======
 def test_get_connect_args():
     """This function test _get_connect_args with dummy certificate"""
     # Setup
@@ -157,21 +143,18 @@
 @pytest.mark.asyncio
 async def test_postgresql_ping():
     # Setup
-    source = create_source(PostgreSQLDataSource)
-    with patch.object(AsyncEngine, "connect", return_value=ConnectionAsync()):
-        await source.ping()
+    async with create_source(PostgreSQLDataSource) as source:
+        with patch.object(AsyncEngine, "connect", return_value=ConnectionAsync()):
+            await source.ping()
 
-    await source.close()
+        await source.close()
 
 
 @pytest.mark.asyncio
 async def test_ping():
-    source = create_source(PostgreSQLDataSource)
-    with patch.object(AsyncEngine, "connect", return_value=ConnectionAsync()):
-        await source.ping()
-
-    await source.close()
->>>>>>> 63b49a0d
+    async with create_source(PostgreSQLDataSource) as source:
+        with patch.object(AsyncEngine, "connect", return_value=ConnectionAsync()):
+            await source.ping()
 
 
 @pytest.mark.asyncio
@@ -206,12 +189,5 @@
             async for doc in source.get_docs():
                 actual_response.append(doc[0])
 
-<<<<<<< HEAD
             # Assert
-            assert actual_response == expected_response
-=======
-        # Assert
-        assert actual_response == expected_response
-
-        await source.close()
->>>>>>> 63b49a0d
+            assert actual_response == expected_response