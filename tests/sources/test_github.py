#
# Copyright Elasticsearch B.V. and/or licensed to Elasticsearch B.V. under one
# or more contributor license agreements. Licensed under the Elastic License 2.0;
# you may not use this file except in compliance with the Elastic License 2.0.
#
"""Tests the Github source class methods"""
from unittest.mock import ANY, AsyncMock, Mock, patch

import aiohttp
import pytest
from aiohttp.client_exceptions import ClientResponseError

from connectors.filtering.validation import SyncRuleValidationResult
from connectors.protocol import Filter
from connectors.source import ConfigurableFieldValueError, DataSourceConfiguration
from connectors.sources.github import (
    GitHubAdvancedRulesValidator,
    GitHubDataSource,
    UnauthorizedException,
)
from tests.commons import AsyncIterator
from tests.sources.support import create_source

ADVANCED_SNIPPET = "advanced_snippet"
REPOS = {
    "name": "demo_repo",
    "nameWithOwner": "demo_user/demo_repo",
    "url": "https://github.com/demo_user/demo_repo",
    "description": "Demo repo for poc",
    "visibility": "PUBLIC",
    "primaryLanguage": {"name": "Python"},
    "defaultBranchRef": {"name": "main"},
    "isFork": False,
    "stargazerCount": 0,
    "watchers": {"totalCount": 1},
    "forkCount": 0,
    "createdAt": "2023-04-17T06:06:25Z",
    "_id": "R_kgDOJXuc8A",
    "_timestamp": "2023-06-20T07:09:34Z",
    "isArchived": False,
    "type": "Repository",
}
MOCK_RESPONSE_REPO = [
    {
        "data": {
            "user": {
                "repositories": {
                    "pageInfo": {"hasNextPage": True, "endCursor": "abcd1234"},
                    "nodes": [
                        {
                            "name": "demo_repo",
                            "nameWithOwner": "demo_user/demo_repo",
                        }
                    ],
                }
            }
        }
    },
    {
        "data": {
            "user": {
                "repositories": {
                    "pageInfo": {"hasNextPage": False, "endCursor": "abcd4321"},
                    "nodes": [
                        {
                            "name": "test_repo",
                            "nameWithOwner": "test_repo",
                        }
                    ],
                }
            }
        }
    },
]

MOCK_RESPONSE_ISSUE = {
    "data": {
        "repository": {
            "issues": {
                "nodes": [
                    {
                        "number": 1,
                        "url": "https://github.com/demo_user/demo_repo/issues/1",
                        "createdAt": "2023-04-18T10:12:21Z",
                        "closedAt": None,
                        "title": "demo issues",
                        "body": "demo issues test",
                        "state": "OPEN",
                        "id": "I_kwDOJXuc8M5jtMsK",
                        "type": "Issue",
                        "updatedAt": "2023-04-19T08:56:23Z",
                        "comments": {
                            "pageInfo": {"hasNextPage": False, "endCursor": "abcd4321"},
                            "nodes": [
                                {
                                    "author": {"login": "demo_user"},
                                    "body": "demo comments updated!!",
                                }
                            ],
                        },
                        "labels": {
                            "pageInfo": {"hasNextPage": False, "endCursor": "abcd4321"},
                            "nodes": [
                                {
                                    "name": "enhancement",
                                    "description": "New feature or request",
                                }
                            ],
                        },
                        "assignees": {
                            "pageInfo": {"hasNextPage": False, "endCursor": "abcd4321"},
                            "nodes": [{"login": "demo_user"}],
                        },
                    }
                ]
            }
        }
    }
}
EXPECTED_ISSUE = {
    "number": 1,
    "url": "https://github.com/demo_user/demo_repo/issues/1",
    "createdAt": "2023-04-18T10:12:21Z",
    "closedAt": None,
    "title": "demo issues",
    "body": "demo issues test",
    "state": "OPEN",
    "type": "Issue",
    "_id": "I_kwDOJXuc8M5jtMsK",
    "_timestamp": "2023-04-19T08:56:23Z",
    "issue_comments": [
        {"author": {"login": "demo_user"}, "body": "demo comments updated!!"}
    ],
    "labels_field": [{"name": "enhancement", "description": "New feature or request"}],
    "assignees_list": [{"login": "demo_user"}],
}
MOCK_RESPONSE_PULL = {
    "data": {
        "repository": {
            "pullRequests": {
                "nodes": [
                    {
                        "id": "1",
                        "updatedAt": "2023-07-03T12:24:16Z",
                        "number": 2,
                        "url": "https://github.com/demo_repo/demo_repo/pull/2",
                        "createdAt": "2023-04-19T09:06:01Z",
                        "closedAt": "None",
                        "title": "test pull request",
                        "body": "test pull request",
                        "state": "OPEN",
                        "mergedAt": "None",
                        "assignees": {
                            "pageInfo": {"hasNextPage": True, "endCursor": "abcd"},
                            "nodes": [{"login": "test_user"}],
                        },
                        "labels": {
                            "pageInfo": {"hasNextPage": True, "endCursor": "abcd"},
                            "nodes": [
                                {
                                    "name": "bug",
                                    "description": "Something isn't working",
                                },
                            ],
                        },
                        "reviewRequests": {
                            "pageInfo": {"hasNextPage": True, "endCursor": "abcd1234"},
                            "nodes": [{"requestedReviewer": {"login": "test_user"}}],
                        },
                        "comments": {
                            "pageInfo": {
                                "hasNextPage": True,
                                "endCursor": "Y3Vyc29yOnYyOpHOXmz8gA==",
                            },
                            "nodes": [
                                {
                                    "author": {"login": "test_user"},
                                    "body": "issues comments",
                                },
                            ],
                        },
                        "reviews": {
                            "pageInfo": {"hasNextPage": True, "endCursor": "abcd"},
                            "nodes": [
                                {
                                    "author": {"login": "test_user"},
                                    "state": "COMMENTED",
                                    "body": "add some comments",
                                    "comments": {
                                        "pageInfo": {
                                            "hasNextPage": False,
                                            "endCursor": "abcd",
                                        },
                                        "nodes": [{"body": "nice!!!"}],
                                    },
                                },
                            ],
                        },
                    }
                ]
            }
        }
    }
}
EXPECTED_PULL_RESPONSE = {
    "number": 2,
    "url": "https://github.com/demo_repo/demo_repo/pull/2",
    "createdAt": "2023-04-19T09:06:01Z",
    "closedAt": "None",
    "title": "test pull request",
    "body": "test pull request",
    "state": "OPEN",
    "mergedAt": "None",
    "_id": "1",
    "_timestamp": "2023-07-03T12:24:16Z",
    "type": "Pull request",
    "issue_comments": [
        {"author": {"login": "test_user"}, "body": "issues comments"},
        {"author": {"login": "test_user"}, "body": "more_comments"},
    ],
    "reviews_comments": [
        {
            "author": "test_user",
            "body": "add some comments",
            "state": "COMMENTED",
            "comments": [{"body": "nice!!!"}],
        },
        {
            "author": "test_user",
            "body": "LGTM",
            "state": "APPROVED",
            "comments": [{"body": "LGTM"}],
        },
    ],
    "labels_field": [
        {"name": "bug", "description": "Something isn't working"},
        {"name": "8.8.0", "description": "8.8 Version"},
    ],
    "assignees_list": [{"login": "test_user"}, {"login": "test_user"}],
    "requested_reviewers": [
        {"requestedReviewer": {"login": "test_user"}},
        {"requestedReviewer": {"login": "other_user"}},
    ],
}
MOCK_REVIEWS_RESPONSE = {
    "data": {
        "repository": {
            "pullRequest": {
                "reviews": {
                    "pageInfo": {"hasNextPage": False, "endCursor": "abcd"},
                    "nodes": [
                        {
                            "author": {"login": "test_user"},
                            "state": "APPROVED",
                            "body": "LGTM",
                            "comments": {
                                "pageInfo": {
                                    "hasNextPage": False,
                                    "endCursor": "abcd",
                                },
                                "nodes": [{"body": "LGTM"}],
                            },
                        },
                    ],
                }
            }
        }
    }
}
MOCK_REVIEW_REQUESTED_RESPONSE = {
    "data": {
        "repository": {
            "pullRequest": {
                "reviewRequests": {
                    "pageInfo": {"hasNextPage": False, "endCursor": "abcd1234"},
                    "nodes": [{"requestedReviewer": {"login": "other_user"}}],
                }
            }
        }
    }
}
MOCK_COMMENTS_RESPONSE = {
    "data": {
        "repository": {
            "pullRequest": {
                "comments": {
                    "pageInfo": {"hasNextPage": False, "endCursor": "abcd"},
                    "nodes": [
                        {
                            "author": {"login": "test_user"},
                            "body": "more_comments",
                        },
                    ],
                }
            }
        }
    }
}
MOCK_LABELS_RESPONSE = {
    "data": {
        "repository": {
            "pullRequest": {
                "labels": {
                    "pageInfo": {"hasNextPage": False, "endCursor": "abcd"},
                    "nodes": [
                        {
                            "name": "8.8.0",
                            "description": "8.8 Version",
                        },
                    ],
                }
            }
        }
    }
}
MOCK_ASSIGNEE_RESPONSE = {
    "data": {
        "repository": {
            "pullRequest": {
                "assignees": {
                    "pageInfo": {"hasNextPage": False, "endCursor": "abcd"},
                    "nodes": [
                        {"login": "test_user"},
                    ],
                }
            }
        }
    }
}
MOCK_RESPONSE_ATTACHMENTS = (
    {
        "_id": "demo_repo/source/source.md",
        "_timestamp": "2023-04-17T12:55:01Z",
        "name": "source.md",
        "size": 19,
        "type": "blob",
    },
    {
        "name": "source.md",
        "path": "source/source.md",
        "sha": "c36b795f98fc9c188fc6gd5a4795vc6j6e0y69a37",
        "size": 19,
        "url": "https://api.github.com/repos/demo_user/demo_repo/contents/source/source.md?ref=main",
        "html_url": "https://github.com/demo_user/demo_repo/blob/main/source/source.md",
        "git_url": "https://api.github.com/repos/demo_user/demo_repo/git/blobs/c36b795f98fc9c188fc6gd5a4795vc6j6e0y69a37",
        "download_url": "https://raw.githubusercontent.com/demo_user/demo_repo/main/source/source.md",
        "type": "file",
        "content": "VGVzdCBGaWxlICEhISDwn5iCCg==\n",
        "encoding": "base64",
        "_timestamp": "2023-04-17T12:55:01Z",
    },
)
MOCK_ATTACHMENT = {
    "path": "source/source.md",
    "mode": "100644",
    "type": "blob",
    "sha": "36888b54c2a2f75tfbf2b7e7e95f68d0g8911ccb",
    "size": 30,
    "url": "https://api.github.com/repos/demo_user/demo_repo/git/blobs/36888b54c2a2f75tfbf2b7e7e95f68d0g8911ccb",
    "_timestamp": "2023-04-17T12:55:01Z",
    "repo_name": "demo_repo",
    "name": "source.md",
    "extension": ".md",
}
MOCK_TREE = {
    "sha": "88e3af5daf88e64b273648h37gdf6a561d7092be",
    "url": "https://api.github.com/repos/demo_user/demo_repo/git/trees/88e3af5daf88e64b273648h37gdf6a561d7092be",
    "tree": [
        {
            "path": "source/source.md",
            "mode": "100644",
            "type": "blob",
            "sha": "36888b54c2a2f75tfbf2b7e7e95f68d0g8911ccb",
            "size": 30,
            "url": "https://api.github.com/repos/demo_user/demo_repo/git/blobs/36888b54c2a2f75tfbf2b7e7e95f68d0g8911ccb",
        }
    ],
}
MOCK_COMMITS = [
    {
        "sha": "6dcb0c46c273d316e5edc3a6deff2d1bd02",
        "node_id": "C_kwDOJXuc8NoAZ6Y25wY3Q2t2g3N2Q3MTY0ZTVlY2RjM2JhNmQ5ZWY2ZjMWJkMDI",
        "commit": {
            "author": {
                "name": "demo_user",
                "email": "124243629+demo_user@users.noreply.github.com",
                "date": "2023-04-17T12:55:01Z",
            },
            "committer": {
                "name": "GitHub",
                "email": "noreply@github.com",
                "date": "2023-04-17T12:55:01Z",
            },
            "message": "add hello_world.py file",
        },
        "author": {
            "login": "demo_user",
            "id": 128284349,
            "node_id": "U_kgDOB2fOrQ",
            "type": "User",
            "site_admin": False,
        },
        "committer": {
            "login": "web-flow",
            "id": 18766544,
            "node_id": "MD766rNl2jE5ODY0NDQ3",
            "type": "User",
            "site_admin": False,
        },
    }
]


class JSONAsyncMock(AsyncMock):
    def __init__(self, json, status, *args, **kwargs):
        super().__init__(*args, **kwargs)
        self._json = json
        self.status = status

    async def json(self):
        return self._json


def get_json_mock(mock_response, status):
    async_mock = AsyncMock()
    async_mock.__aenter__ = AsyncMock(
        return_value=JSONAsyncMock(json=mock_response, status=status)
    )
    return async_mock


def test_get_default_configuration():
    config = DataSourceConfiguration(GitHubDataSource.get_default_configuration())

    assert config["repositories"] == ["*"]
    assert config["token"] == "changeme"


@pytest.mark.asyncio
@pytest.mark.parametrize("field", ["repositories", "token"])
async def test_validate_config_missing_fields_then_raise(field):
    async with create_source(GitHubDataSource) as source:
        source.configuration.set_field(name=field, value="")

        with pytest.raises(ConfigurableFieldValueError):
            await source.validate_config()


@pytest.mark.asyncio
async def test_ping_with_successful_connection():
<<<<<<< HEAD
    async with create_source(GitHubDataSource) as source:
        source.github_client._get_client.getitem = mock.AsyncMock(
            return_value={"user": "username"}
        )
        await source.ping()
=======
    source = create_source(GitHubDataSource)
    source.github_client._get_session.post = Mock(
        return_value=get_json_mock(mock_response={"user": "username"}, status=200)
    )
    await source.ping()
>>>>>>> 63b49a0d


@pytest.mark.asyncio
async def test_get_user_repos():
    actual_response = []
    source = create_source(GitHubDataSource)
    source.github_client.paginated_api_call = Mock(
        return_value=AsyncIterator(MOCK_RESPONSE_REPO)
    )
    async for repo in source.github_client.get_user_repos():
        actual_response.append(repo)
    assert actual_response == [
        {"name": "demo_repo", "nameWithOwner": "demo_user/demo_repo"},
        {"name": "test_repo", "nameWithOwner": "test_repo"},
    ]


@pytest.mark.asyncio
@patch("connectors.utils.apply_retry_strategy")
async def test_ping_with_unsuccessful_connection(mock_apply_retry_strategy):
<<<<<<< HEAD
    async with create_source(GitHubDataSource) as source:
        mock_apply_retry_strategy.return_value = mock.Mock()
        with mock.patch.object(
            source.github_client,
            "ping",
            side_effect=Exception("Something went wrong"),
        ):
            with pytest.raises(Exception):
                await source.ping()
=======
    source = create_source(GitHubDataSource)
    mock_apply_retry_strategy.return_value = Mock()
    with patch.object(
        source.github_client,
        "ping",
        side_effect=Exception("Something went wrong"),
    ):
        with pytest.raises(Exception):
            await source.ping()


@pytest.mark.asyncio
async def test_close_without_session():
    source = create_source(GitHubDataSource)
    await source.close()


@pytest.mark.asyncio
async def test_close_with_session():
    source = create_source(GitHubDataSource)
    source.github_client._get_session  # noqa
    await source.close()
    assert hasattr(source, "_get_session") is False
>>>>>>> 63b49a0d


@pytest.mark.asyncio
@patch("connectors.utils.apply_retry_strategy")
async def test_validate_config_with_invalid_token_then_raise(mock_apply_retry_strategy):
<<<<<<< HEAD
    async with create_source(GitHubDataSource) as source:
        mock_apply_retry_strategy.return_value = mock.Mock()
        source.github_client._get_client._request = mock.AsyncMock(
            return_value=(200, {"X-OAuth-Scopes": ""}, {"user": "username"})
        )
        with pytest.raises(
            ConfigurableFieldValueError,
            match="Configured token does not have required rights to fetch the content",
        ):
            await source.validate_config()


@pytest.mark.asyncio
@mock.patch("connectors.utils.apply_retry_strategy")
async def test_validate_config_with_unauthorized_user(mock_apply_retry_strategy):
    async with create_source(GitHubDataSource) as source:
        mock_apply_retry_strategy.return_value = mock.Mock()
        source.github_client.get_response_headers = mock.AsyncMock(
            return_value={"X-OAuth-Scopes": ""}
        )
        with pytest.raises(ConfigurableFieldValueError):
            await source.validate_config()


@pytest.mark.asyncio
@mock.patch("connectors.utils.apply_retry_strategy")
async def test_validate_config_with_inaccessible_repositories_then_raise(
    mock_apply_retry_strategy,
):
    async with create_source(GitHubDataSource) as source:
        mock_apply_retry_strategy.return_value = mock.Mock()
        source.github_client.repos = ["repo1", "owner1/repo1", "repo2", "owner2/repo2"]
        source.github_client.get_response_headers = mock.AsyncMock(
            return_value={"X-OAuth-Scopes": "repo"}
        )
        source.get_invalid_repos = mock.AsyncMock(return_value=["repo2"])
        with pytest.raises(ConfigurableFieldValueError):
            await source.validate_config()
=======
    source = create_source(GitHubDataSource)
    mock_apply_retry_strategy.return_value = Mock()
    source.github_client.post = AsyncMock(
        return_value=({"user": "username"}, {"X-OAuth-Scopes": ""})
    )
    with pytest.raises(
        ConfigurableFieldValueError,
        match="Configured token does not have required rights to fetch the content",
    ):
        await source.validate_config()


@pytest.mark.asyncio
@patch("connectors.utils.apply_retry_strategy")
async def test_validate_config_with_inaccessible_repositories_then_raise(
    mock_apply_retry_strategy,
):
    source = create_source(GitHubDataSource)
    mock_apply_retry_strategy.return_value = Mock()
    source.github_client.repos = ["repo1", "owner1/repo1", "repo2", "owner2/repo2"]
    source.github_client.post = AsyncMock(
        return_value=({"dummy": "dummy"}, {"X-OAuth-Scopes": "repo"})
    )
    source.get_invalid_repos = AsyncMock(return_value=["repo2"])
    with pytest.raises(ConfigurableFieldValueError):
        await source.validate_config()
>>>>>>> 63b49a0d


@pytest.mark.asyncio
@patch("connectors.utils.apply_retry_strategy")
async def test_get_invalid_repos_with_max_retries(mock_apply_retry_strategy):
<<<<<<< HEAD
    async with create_source(GitHubDataSource) as source:
        mock_apply_retry_strategy.return_value = mock.Mock()
        with pytest.raises(Exception):
            source.github_client.get_paginated_response = Exception()
            await source.get_invalid_repos()


@pytest.mark.asyncio
@mock.patch("connectors.utils.apply_retry_strategy")
async def test_get_response_headers_with_rate_limit_exceeded(mock_apply_retry_strategy):
    async with create_source(GitHubDataSource) as source:
        mock_apply_retry_strategy.return_value = mock.Mock()
        with mock.patch.object(
            source.github_client._get_client,
            "_request",
            side_effect=[
                (
                    403,
                    {"X-OAuth-Scopes": ""},
                    b'{"message": "API rate limit is exceeded"}',
                ),
                (200, {"X-OAuth-Scopes": ""}, {"user": "username"}),
            ],
        ):
            source.github_client._get_retry_after = mock.AsyncMock(return_value=0)
            await source.github_client.get_response_headers(
                method="GET", url=github.ENDPOINTS["USER"]
            )
=======
    source = create_source(GitHubDataSource)
    mock_apply_retry_strategy.return_value = Mock()
    with pytest.raises(Exception):
        source.github_client.post = AsyncMock(side_effect=Exception())
        await source.get_invalid_repos()


@pytest.mark.asyncio
@patch("connectors.utils.apply_retry_strategy")
async def test_get_response_with_rate_limit_exceeded(mock_apply_retry_strategy):
    source = create_source(GitHubDataSource)
    mock_apply_retry_strategy.return_value = Mock()
    with patch.object(
        source.github_client._get_client,
        "getitem",
        side_effect=ClientResponseError(
            status=403,
            request_info=aiohttp.RequestInfo(
                real_url="", method=None, headers=None, url=""
            ),
            history=None,
        ),
    ):
        with pytest.raises(Exception):
            source.github_client._get_retry_after = AsyncMock(return_value=0)
            await source.github_client.get_github_item("/user")


@pytest.mark.asyncio
async def test_put_to_sleep():
    source = create_source(GitHubDataSource)
    source.github_client._get_retry_after = AsyncMock(return_value=0)
    with pytest.raises(Exception, match="Rate limit exceeded."):
        await source.github_client._put_to_sleep("core")
>>>>>>> 63b49a0d


@pytest.mark.asyncio
async def test_get_retry_after():
<<<<<<< HEAD
    async with create_source(GitHubDataSource) as source:
        source.github_client._get_client.getitem = mock.AsyncMock(
            {"resource": {"code": {"reset": 1686563525}}}
        )
        await source.github_client._get_retry_after()


@pytest.mark.asyncio
async def test_get_paginated_response():
    expected_response = {"name": "repo1"}
    async with create_source(GitHubDataSource) as source:
        with mock.patch.object(
            source.github_client, "get_response", side_effect=[[{"name": "repo1"}], []]
        ):
            async for data in source.github_client.get_paginated_response(
                github.ENDPOINTS["ALL_REPOS"]
            ):
                assert expected_response == data
=======
    source = create_source(GitHubDataSource)
    source.github_client._get_client.getitem = AsyncMock(
        return_value={
            "resources": {
                "core": {"reset": 1686563525},
                "graphql": {"reset": 1686563525},
            }
        }
    )
    await source.github_client._get_retry_after(type="core")
    await source.github_client._get_retry_after(type="graphql")


@pytest.mark.asyncio
@patch("connectors.utils.apply_retry_strategy")
async def test_post_with_errors(mock_apply_retry_strategy):
    source = create_source(GitHubDataSource)
    mock_apply_retry_strategy.return_value = Mock()
    source.github_client._get_session.post = Mock(
        return_value=get_json_mock(
            mock_response={"errors": [{"type": "QUERY", "message": "Invalid query"}]},
            status=200,
        )
    )
    with pytest.raises(Exception):
        await source.github_client.post(
            {"variable": {"owner": "demo_user"}, "query": "QUERY"}
        )


@pytest.mark.asyncio
@patch("connectors.utils.apply_retry_strategy")
async def test_post_with_unauthorized(mock_apply_retry_strategy):
    source = create_source(GitHubDataSource)
    mock_apply_retry_strategy.return_value = Mock()
    source.github_client._get_session.post = Mock(
        side_effect=ClientResponseError(
            status=401,
            request_info=aiohttp.RequestInfo(
                real_url="", method=None, headers=None, url=""
            ),
            history=None,
        )
    )
    with pytest.raises(UnauthorizedException):
        await source.github_client.post(
            {"variable": {"owner": "demo_user"}, "query": "QUERY"}
        )


@pytest.mark.asyncio
async def test_paginated_api_call():
    expected_response = MOCK_RESPONSE_REPO
    source = create_source(GitHubDataSource)
    actual_response = []
    with patch.object(source.github_client, "post", side_effect=expected_response):
        async for data in source.github_client.paginated_api_call(
            {"owner": "demo_user"}, "demo_query", ["user", "repositories"]
        ):
            actual_response.append(data)
        assert expected_response == actual_response
>>>>>>> 63b49a0d


@pytest.mark.asyncio
async def test_get_invalid_repos():
    expected_response = ["owner1/repo2", "owner2/repo2"]
<<<<<<< HEAD
    async with create_source(GitHubDataSource) as source:
        source.github_client.repos = ["repo1", "owner1/repo1", "repo2", "owner2/repo2"]
        source.github_client.get_user_repos = mock.Mock(
            return_value=AsyncIterator([{"full_name": "owner1/repo1"}])
        )
        with mock.patch.object(
            source.github_client,
            "get_response",
            side_effect=[
                {"login": "owner1"},
                {"name": "repo1"},
                BadRequest(status_code=HTTPStatus.NOT_FOUND),
            ],
        ):
            invalid_repos = await source.get_invalid_repos()
            assert expected_response == invalid_repos
=======
    source = create_source(GitHubDataSource)
    source.github_client.repos = ["repo1", "owner1/repo2", "repo2", "owner2/repo2"]
    source.github_client.post = AsyncMock(
        side_effect=[
            {"data": {"viewer": {"login": "owner1"}}},
            {
                "data": {
                    "user": {
                        "repositories": {
                            "pageInfo": {"hasNextPage": True, "endCursor": "abcd1234"},
                            "nodes": [
                                {
                                    "name": "owner1",
                                    "nameWithOwner": "owner1/repo2",
                                }
                            ],
                        }
                    }
                }
            },
            Exception(),
        ]
    )
    source.github_client.get_user_repos = Mock(
        return_value=AsyncIterator([{"nameWithOwner": "owner1/repo1"}])
    )
    invalid_repos = await source.get_invalid_repos()
    assert expected_response == invalid_repos
>>>>>>> 63b49a0d


@pytest.mark.asyncio
async def test_get_content_with_md_file():
    expected_response = {
        "_id": "demo_repo/source.md",
        "_timestamp": "2023-04-17T12:55:01Z",
        "_attachment": "VGVzdCBGaWxlICEhISDwn5iCCg==",
    }
<<<<<<< HEAD
    async with create_source(GitHubDataSource) as source:
        with mock.patch.object(
            source.github_client,
            "get_response",
            side_effect=[MOCK_RESPONSE_ATTACHMENTS[1]],
        ):
            actual_response = await source.get_content(
                attachment=MOCK_ATTACHMENT, doit=True
            )
            assert actual_response == expected_response


@pytest.mark.asyncio
async def test_get_content_with_file_size_zero():
    async with create_source(GitHubDataSource) as source:
        attachment_with_size_zero = MOCK_ATTACHMENT.copy()
        attachment_with_size_zero["size"] = 0
        response = await source.get_content(
            attachment=attachment_with_size_zero, doit=True
        )
        assert response is None


@pytest.mark.asyncio
async def test_get_content_with_file_without_extension():
    async with create_source(GitHubDataSource) as source:
        attachment_without_extension = MOCK_ATTACHMENT.copy()
        attachment_without_extension["name"] = "demo"
        attachment_without_extension["extension"] = ""
        response = await source.get_content(
            attachment=attachment_without_extension, doit=True
        )
        assert response is None


@pytest.mark.asyncio
async def test_get_content_with_large_file_size():
    async with create_source(GitHubDataSource) as source:
        attachment_with_large_size = MOCK_ATTACHMENT.copy()
        attachment_with_large_size["size"] = 23000000
        response = await source.get_content(
            attachment=attachment_with_large_size, doit=True
        )
        assert response is None


@pytest.mark.asyncio
async def test_get_content_with_unsupported_tika_file_type_then_skip():
    async with create_source(GitHubDataSource) as source:
        attachment_with_unsupported_tika_extension = MOCK_ATTACHMENT.copy()
        attachment_with_unsupported_tika_extension["name"] = "screenshot.png"
        attachment_with_unsupported_tika_extension["extension"] = ".png"
        response = await source.get_content(
            attachment=attachment_with_unsupported_tika_extension, doit=True
        )
        assert response is None
=======
    source = create_source(GitHubDataSource)
    with patch.object(
        source.github_client._get_client,
        "getitem",
        side_effect=[MOCK_RESPONSE_ATTACHMENTS[1]],
    ):
        actual_response = await source.get_content(
            attachment=MOCK_ATTACHMENT, doit=True
        )
        assert actual_response == expected_response


@pytest.mark.asyncio
@pytest.mark.parametrize(
    "size, expected_content",
    [
        (0, None),
        (23000000, None),
    ],
)
async def test_get_content_with_differernt_size(size, expected_content):
    source = create_source(GitHubDataSource)

    attachment_with_size_zero = MOCK_ATTACHMENT.copy()
    attachment_with_size_zero["size"] = size
    response = await source.get_content(attachment=attachment_with_size_zero, doit=True)
    assert response is expected_content
>>>>>>> 63b49a0d


@pytest.mark.asyncio
async def test_fetch_repos():
<<<<<<< HEAD
    async with create_source(GitHubDataSource) as source:
        mock_repo = MOCK_RESPONSE_REPO.copy()
        mock_repo["id"] = mock_repo.pop("_id")
        mock_repo["updated_at"] = mock_repo.pop("_timestamp")
        mock_repo["owner"] = {"login": "demo_user"}
        mock_repo["default_branch"] = "main"
        source.github_client.get_paginated_response = mock.Mock(
            return_value=AsyncIterator([mock_repo])
        )
        async for repo in source.fetch_repos():
            assert repo == MOCK_RESPONSE_REPO
=======
    source = create_source(GitHubDataSource)
    source.github_client.repos = ["*"]
    source.github_client.post = AsyncMock(
        return_value={"data": {"viewer": {"login": "owner1"}}}
    )
    source.github_client.get_user_repos = Mock(
        return_value=AsyncIterator(
            [
                {
                    "id": "123",
                    "updatedAt": "2023-04-17T12:55:01Z",
                    "nameWithOwner": "owner1/repo1",
                }
            ]
        )
    )
    async for repo in source._fetch_repos():
        assert repo == {
            "nameWithOwner": "owner1/repo1",
            "_id": "123",
            "_timestamp": "2023-04-17T12:55:01Z",
            "type": "Repository",
        }
>>>>>>> 63b49a0d


@pytest.mark.asyncio
async def test_fetch_repos_when_user_repos_is_available():
<<<<<<< HEAD
    async with create_source(GitHubDataSource) as source:
        mock_repo = MOCK_RESPONSE_REPO.copy()
        mock_repo["id"] = mock_repo.pop("_id")
        mock_repo["updated_at"] = mock_repo.pop("_timestamp")
        mock_repo["owner"] = {"login": "demo_user"}
        mock_repo["default_branch"] = "main"
        source.user_repos = {"demo_user/mock_repo": mock_repo}
        async for repo in source.fetch_repos():
            assert repo == MOCK_RESPONSE_REPO
=======
    source = create_source(GitHubDataSource)
    source.github_client.repos = ["demo_user/demo_repo", ""]
    source.github_client.post = AsyncMock(
        side_effect=[
            {"data": {"viewer": {"login": "owner1"}}},
            {
                "data": {
                    "repository": {
                        "id": "123",
                        "updatedAt": "2023-04-17T12:55:01Z",
                        "nameWithOwner": "demo_user/demo_repo",
                    }
                }
            },
        ]
    )
    async for repo in source._fetch_repos():
        assert repo == {
            "nameWithOwner": "demo_user/demo_repo",
            "_id": "123",
            "_timestamp": "2023-04-17T12:55:01Z",
            "type": "Repository",
        }
>>>>>>> 63b49a0d


@pytest.mark.asyncio
async def test_fetch_repos_with_unauthorized_exception():
<<<<<<< HEAD
    async with create_source(GitHubDataSource) as source:
        source.github_client.get_paginated_response = mock.Mock(
            side_effect=UnauthorizedException()
        )
        with pytest.raises(UnauthorizedException):
            async for _ in source.fetch_repos():
                pass


@pytest.mark.asyncio
async def test_fetch_repos_with_configured_repos():
    user = {"login": "demo_user"}
    async with create_source(GitHubDataSource) as source:
        source.github_client.repos = ["demo_repo"]
        source.user = None
        mock_repo = MOCK_RESPONSE_REPO.copy()
        mock_repo["id"] = mock_repo.pop("_id")
        mock_repo["updated_at"] = mock_repo.pop("_timestamp")
        mock_repo["owner"] = user
        with mock.patch.object(
            source.github_client,
            "get_response",
            side_effect=[user, mock_repo],
        ):
            async for repo in source.fetch_repos():
                assert repo == MOCK_RESPONSE_REPO


@pytest.mark.asyncio
async def test_fetch_repos_when_foreign_repo_is_available():
    user = {"login": "demo_user"}
    async with create_source(GitHubDataSource) as source:
        source.github_client.repos = ["demo_user/demo_repo"]
        source.user = "demo_user"
        mock_repo = MOCK_RESPONSE_REPO.copy()
        mock_repo["id"] = mock_repo.pop("_id")
        mock_repo["updated_at"] = mock_repo.pop("_timestamp")
        mock_repo["owner"] = user
        source.foreign_repos = {"demo_user/demo_repo": mock_repo}
        async for repo in source.fetch_repos():
            assert repo == MOCK_RESPONSE_REPO


@pytest.mark.asyncio
async def test_fetch_issues():
    async with create_source(GitHubDataSource) as source:
        mock_issues = MOCK_RESPONSE_ISSUE.copy()
        mock_issues.update(
            {
                "id": mock_issues.pop("_id"),
                "updated_at": mock_issues.pop("_timestamp"),
                "user": {"login": "demo_user"},
                "assignees": [{"login": "demo_user"}],
                "labels": [{"name": "bug"}],
            }
        )
        with mock.patch.object(
            source.github_client,
            "get_paginated_response",
            side_effect=[
                AsyncIterator([mock_issues]),
                AsyncIterator(
                    [{"user": {"login": "demo_user"}, "body": "demo comments"}]
                ),
            ],
        ):
            async for issue in source.fetch_issues("demo_repo"):
                assert issue == MOCK_RESPONSE_ISSUE
=======
    source = create_source(GitHubDataSource)
    source.github_client.post = Mock(side_effect=UnauthorizedException())
    with pytest.raises(UnauthorizedException):
        async for _ in source._fetch_repos():
            pass


@pytest.mark.asyncio
async def test_fetch_issues():
    source = create_source(GitHubDataSource)
    source.fetch_extra_fields = AsyncMock()
    with patch.object(
        source.github_client,
        "paginated_api_call",
        side_effect=[
            AsyncIterator([MOCK_RESPONSE_ISSUE]),
        ],
    ):
        async for issue in source._fetch_issues("demo_user/demo_repo"):
            assert issue == EXPECTED_ISSUE
>>>>>>> 63b49a0d


@pytest.mark.asyncio
async def test_fetch_issues_with_unauthorized_exception():
<<<<<<< HEAD
    async with create_source(GitHubDataSource) as source:
        source.github_client.get_paginated_response = mock.Mock(
            side_effect=UnauthorizedException()
        )
        with pytest.raises(UnauthorizedException):
            async for _ in source.fetch_issues("demo_repo"):
                pass
=======
    source = create_source(GitHubDataSource)
    source.github_client.post = Mock(side_effect=UnauthorizedException())
    with pytest.raises(UnauthorizedException):
        async for _ in source._fetch_issues("demo_user/demo_repo"):
            pass
>>>>>>> 63b49a0d


@pytest.mark.asyncio
async def test_fetch_pull_requests():
<<<<<<< HEAD
    async with create_source(GitHubDataSource) as source:
        mock_pull_request = MOCK_RESPONSE_PULL.copy()
        mock_pull_request["id"] = mock_pull_request.pop("_id")
        mock_pull_request.update(
            {
                "updated_at": mock_pull_request.pop("_timestamp"),
                "user": {"login": "demo_user"},
                "head": {"label": "branch1"},
                "base": {"label": "main"},
                "assignees": [{"login": "demo_user"}],
                "requested_reviewers": [{"login": "test_user"}],
                "requested_teams": [{"name": "team1"}],
                "labels": [{"name": "V8.8"}],
            }
        )
        with mock.patch.object(
            source.github_client,
            "get_paginated_response",
            side_effect=[
                AsyncIterator([mock_pull_request]),
                AsyncIterator(
                    [{"user": {"login": "demo_user"}, "body": "review comments"}]
                ),
                AsyncIterator(
                    [{"user": {"login": "demo_user"}, "body": "issue comments"}]
                ),
                AsyncIterator(
                    [
                        {
                            "user": {"login": "demo_user"},
                            "body": "demo comments",
                            "state": "Commented",
                        }
                    ]
                ),
            ],
        ):
            async for pull in source.fetch_pull_requests("demo_repo"):
                assert pull == MOCK_RESPONSE_PULL
=======
    source = create_source(GitHubDataSource)
    with patch.object(
        source.github_client,
        "paginated_api_call",
        side_effect=[
            AsyncIterator([MOCK_RESPONSE_PULL]),
            AsyncIterator([MOCK_COMMENTS_RESPONSE]),
            AsyncIterator([MOCK_REVIEW_REQUESTED_RESPONSE]),
            AsyncIterator([MOCK_LABELS_RESPONSE]),
            AsyncIterator([MOCK_ASSIGNEE_RESPONSE]),
            AsyncIterator([MOCK_REVIEWS_RESPONSE]),
        ],
    ):
        async for pull in source._fetch_pull_requests("demo_user/demo_repo"):
            assert pull == EXPECTED_PULL_RESPONSE
>>>>>>> 63b49a0d


@pytest.mark.asyncio
async def test_fetch_pull_requests_with_unauthorized_exception():
<<<<<<< HEAD
    async with create_source(GitHubDataSource) as source:
        source.github_client.get_paginated_response = mock.Mock(
            side_effect=UnauthorizedException()
        )
        with pytest.raises(UnauthorizedException):
            async for _ in source.fetch_pull_requests("demo_repo"):
                pass


@pytest.mark.asyncio
@mock.patch("connectors.utils.apply_retry_strategy")
async def test_fetch_repos_with_max_retries(mock_apply_retry_strategy):
    async with create_source(GitHubDataSource) as source:
        mock_apply_retry_strategy.return_value = mock.Mock()
        source.github_client._get_client.getitem = mock.Mock(
            side_effect=BadRequest(status_code=HTTPStatus.INTERNAL_SERVER_ERROR)
        )
        async for _ in source.fetch_repos():
            pass
        assert mock_apply_retry_strategy.call_count == 2


@pytest.mark.asyncio
@mock.patch("connectors.utils.apply_retry_strategy")
async def test_fetch_pull_requests_with_max_retries(mock_apply_retry_strategy):
    async with create_source(GitHubDataSource) as source:
        mock_apply_retry_strategy.return_value = mock.Mock()
        source.github_client._get_client.getitem = mock.Mock(
            side_effect=BadRequest(status_code=HTTPStatus.INTERNAL_SERVER_ERROR)
        )
        async for _ in source.fetch_pull_requests("demo_repo"):
            pass
        assert mock_apply_retry_strategy.call_count == 2


@pytest.mark.asyncio
@mock.patch("connectors.utils.apply_retry_strategy")
async def test_fetch_issues_with_max_retries(mock_apply_retry_strategy):
    async with create_source(GitHubDataSource) as source:
        mock_apply_retry_strategy.return_value = mock.Mock()
        source.github_client._get_client.getitem = mock.Mock(
            side_effect=BadRequest(status_code=HTTPStatus.INTERNAL_SERVER_ERROR)
        )
        async for _ in source.fetch_issues("demo_repo"):
            pass
        assert mock_apply_retry_strategy.call_count == 2


@pytest.mark.asyncio
=======
    source = create_source(GitHubDataSource)
    source.github_client.post = Mock(side_effect=UnauthorizedException())
    with pytest.raises(UnauthorizedException):
        async for _ in source._fetch_pull_requests("demo_user/demo_repo"):
            pass


@pytest.mark.asyncio
>>>>>>> 63b49a0d
async def test_fetch_files():
    expected_response = (
        {
            "name": "source.md",
            "size": 30,
            "type": "blob",
            "path": "source/source.md",
            "mode": "100644",
            "extension": ".md",
            "_timestamp": "2023-04-17T12:55:01Z",
            "_id": "demo_repo/source/source.md",
        },
        {
            "path": "source/source.md",
            "mode": "100644",
            "type": "blob",
            "sha": "36888b54c2a2f75tfbf2b7e7e95f68d0g8911ccb",
            "size": 30,
            "url": "https://api.github.com/repos/demo_user/demo_repo/git/blobs/36888b54c2a2f75tfbf2b7e7e95f68d0g8911ccb",
            "_timestamp": "2023-04-17T12:55:01Z",
            "repo_name": "demo_repo",
            "name": "source.md",
            "extension": ".md",
        },
    )
<<<<<<< HEAD
    async with create_source(GitHubDataSource) as source:
        with mock.patch.object(
            source.github_client,
            "get_response",
            side_effect=[MOCK_TREE, MOCK_COMMITS],
        ):
            async for document in source.fetch_files("demo_repo", "main"):
                assert expected_response == document
=======
    source = create_source(GitHubDataSource)

    with patch.object(
        source.github_client,
        "get_github_item",
        side_effect=[MOCK_TREE, MOCK_COMMITS],
    ):
        async for document in source._fetch_files("demo_repo", "main"):
            assert expected_response == document
>>>>>>> 63b49a0d


@pytest.mark.asyncio
async def test_get_docs():
    expected_response = [
        REPOS,
        MOCK_RESPONSE_PULL,
        MOCK_RESPONSE_ISSUE,
        MOCK_RESPONSE_ATTACHMENTS[0],
    ]
    actual_response = []
<<<<<<< HEAD
    async with create_source(GitHubDataSource) as source:
        source.fetch_repos = mock.Mock(return_value=AsyncIterator([MOCK_RESPONSE_REPO]))
        source.fetch_issues = mock.Mock(
            return_value=AsyncIterator([MOCK_RESPONSE_ISSUE])
        )
        source.fetch_pull_requests = mock.Mock(
            return_value=AsyncIterator([MOCK_RESPONSE_PULL])
        )
        source.fetch_files = mock.Mock(
            return_value=AsyncIterator([MOCK_RESPONSE_ATTACHMENTS])
        )
        async for document, _ in source.get_docs():
            actual_response.append(document)
        assert expected_response == actual_response
=======
    source = create_source(GitHubDataSource)
    source._fetch_repos = Mock(return_value=AsyncIterator([REPOS]))
    source._fetch_issues = Mock(return_value=AsyncIterator([MOCK_RESPONSE_ISSUE]))
    source._fetch_pull_requests = Mock(return_value=AsyncIterator([MOCK_RESPONSE_PULL]))
    source._fetch_files = Mock(return_value=AsyncIterator([MOCK_RESPONSE_ATTACHMENTS]))
    async for document, _ in source.get_docs():
        actual_response.append(document)
    assert expected_response == actual_response


@pytest.mark.parametrize(
    "advanced_rules, expected_validation_result",
    [
        (
            # valid: empty array should be valid
            [],
            SyncRuleValidationResult.valid_result(
                SyncRuleValidationResult.ADVANCED_RULES
            ),
        ),
        (
            # valid: empty object should also be valid -> default value in Kibana
            {},
            SyncRuleValidationResult.valid_result(
                SyncRuleValidationResult.ADVANCED_RULES
            ),
        ),
        (
            # valid: valid queries
            [
                {
                    "repository": "repo_name",
                    "filter": {"issue": "is:open", "pr": "is:open", "branch": "main"},
                }
            ],
            SyncRuleValidationResult.valid_result(
                SyncRuleValidationResult.ADVANCED_RULES
            ),
        ),
        (
            # valid: optional pr key
            [
                {
                    "repository": "repo_name",
                    "filter": {"issue": "is:open", "branch": "main"},
                }
            ],
            SyncRuleValidationResult.valid_result(
                SyncRuleValidationResult.ADVANCED_RULES
            ),
        ),
        (
            # invalid: repository key missing
            [{"filter": {"issue": "is:open", "pr": "is:open", "branch": "main"}}],
            SyncRuleValidationResult(
                SyncRuleValidationResult.ADVANCED_RULES,
                is_valid=False,
                validation_message=ANY,
            ),
        ),
        (
            # invalid: invalid key
            [
                {
                    "repository": "repo_name",
                    "filters": {"issue": "is:open", "pr": "is:open", "branch": "main"},
                }
            ],
            SyncRuleValidationResult(
                SyncRuleValidationResult.ADVANCED_RULES,
                is_valid=False,
                validation_message=ANY,
            ),
        ),
        (
            # invalid: invalid array value
            [
                {
                    "repository": "repo_name",
                    "filters": [
                        {"issue": "is:open", "pr": "is:open", "branch": "main"}
                    ],
                }
            ],
            SyncRuleValidationResult(
                SyncRuleValidationResult.ADVANCED_RULES,
                is_valid=False,
                validation_message=ANY,
            ),
        ),
        (
            # invalid: repository can not be empty
            [
                {
                    "repository": "",
                    "filters": [
                        {"issue": "is:open", "pr": "is:open", "branch": "main"}
                    ],
                }
            ],
            SyncRuleValidationResult(
                SyncRuleValidationResult.ADVANCED_RULES,
                is_valid=False,
                validation_message=ANY,
            ),
        ),
    ],
)
@pytest.mark.asyncio
async def test_advanced_rules_validation(advanced_rules, expected_validation_result):
    source = create_source(GitHubDataSource)
    source.get_invalid_repos = AsyncMock(return_value=[])

    validation_result = await GitHubAdvancedRulesValidator(source).validate(
        advanced_rules
    )

    assert validation_result == expected_validation_result


@pytest.mark.parametrize(
    "advanced_rules, expected_validation_result",
    [
        (
            # invalid: invalid repos
            [
                {
                    "repository": "repo_name",
                    "filter": {"issue": "is:open", "pr": "is:open", "branch": "main"},
                }
            ],
            SyncRuleValidationResult(
                SyncRuleValidationResult.ADVANCED_RULES,
                is_valid=False,
                validation_message=ANY,
            ),
        )
    ],
)
@pytest.mark.asyncio
async def test_advanced_rules_validation_with_invalid_repos(
    advanced_rules, expected_validation_result
):
    source = create_source(GitHubDataSource)
    source.get_invalid_repos = AsyncMock(return_value=["repo_name"])

    validation_result = await GitHubAdvancedRulesValidator(source).validate(
        advanced_rules
    )

    assert validation_result == expected_validation_result


@pytest.mark.parametrize(
    "filtering, expected_response",
    [
        (
            # Configured valid queries, without branch
            Filter(
                {
                    ADVANCED_SNIPPET: {
                        "value": [
                            {
                                "repository": "demo_repo",
                                "filter": {
                                    "issue": "is:open",
                                    "pr": "is:open",
                                    "branch": "main",
                                },
                            },
                        ]
                    }
                }
            ),
            [
                REPOS,
                MOCK_RESPONSE_PULL,
                MOCK_RESPONSE_ISSUE,
                MOCK_RESPONSE_ATTACHMENTS[0],
            ],
        ),
        (
            # Configured invalid queries, with branch
            Filter(
                {
                    ADVANCED_SNIPPET: {
                        "value": [
                            {
                                "repository": "demo_repo",
                                "filter": {
                                    "issue": "is:pr is:open",
                                    "pr": "is:issue is:open",
                                    "branch": "main",
                                },
                            },
                        ]
                    }
                }
            ),
            [REPOS, MOCK_RESPONSE_ATTACHMENTS[0]],
        ),
        (
            # Configured only branch, without queries
            Filter(
                {
                    ADVANCED_SNIPPET: {
                        "value": [
                            {
                                "repository": "demo_repo",
                                "filter": {
                                    "branch": "main",
                                },
                            },
                        ]
                    }
                }
            ),
            [REPOS, MOCK_RESPONSE_ATTACHMENTS[0]],
        ),
    ],
)
@pytest.mark.asyncio
async def test_get_docs_with_advanced_rules(filtering, expected_response):
    actual_response = []
    source = create_source(GitHubDataSource)
    source._get_configured_repos = Mock(return_value=AsyncIterator([REPOS]))
    source._fetch_issues = Mock(return_value=AsyncIterator([MOCK_RESPONSE_ISSUE]))
    source._fetch_pull_requests = Mock(return_value=AsyncIterator([MOCK_RESPONSE_PULL]))
    source._fetch_files = Mock(return_value=AsyncIterator([MOCK_RESPONSE_ATTACHMENTS]))
    async for document, _ in source.get_docs(filtering=filtering):
        actual_response.append(document)
    assert expected_response == actual_response


def test_is_previous_repo():
    source = create_source(GitHubDataSource)
    assert source.is_previous_repo("demo_user/demo_repo") is False
    assert source.is_previous_repo("demo_user/demo_repo") is True
>>>>>>> 63b49a0d
<|MERGE_RESOLUTION|>--- conflicted
+++ resolved
@@ -448,84 +448,49 @@
 
 @pytest.mark.asyncio
 async def test_ping_with_successful_connection():
-<<<<<<< HEAD
-    async with create_source(GitHubDataSource) as source:
-        source.github_client._get_client.getitem = mock.AsyncMock(
-            return_value={"user": "username"}
+    async with create_source(GitHubDataSource) as source:
+        source.github_client._get_session.post = Mock(
+            return_value=get_json_mock(mock_response={"user": "username"}, status=200)
         )
         await source.ping()
-=======
-    source = create_source(GitHubDataSource)
-    source.github_client._get_session.post = Mock(
-        return_value=get_json_mock(mock_response={"user": "username"}, status=200)
-    )
-    await source.ping()
->>>>>>> 63b49a0d
 
 
 @pytest.mark.asyncio
 async def test_get_user_repos():
     actual_response = []
-    source = create_source(GitHubDataSource)
-    source.github_client.paginated_api_call = Mock(
-        return_value=AsyncIterator(MOCK_RESPONSE_REPO)
-    )
-    async for repo in source.github_client.get_user_repos():
-        actual_response.append(repo)
-    assert actual_response == [
-        {"name": "demo_repo", "nameWithOwner": "demo_user/demo_repo"},
-        {"name": "test_repo", "nameWithOwner": "test_repo"},
-    ]
+    async with create_source(GitHubDataSource) as source:
+        source.github_client.paginated_api_call = Mock(
+            return_value=AsyncIterator(MOCK_RESPONSE_REPO)
+        )
+        async for repo in source.github_client.get_user_repos():
+            actual_response.append(repo)
+        assert actual_response == [
+            {"name": "demo_repo", "nameWithOwner": "demo_user/demo_repo"},
+            {"name": "test_repo", "nameWithOwner": "test_repo"},
+        ]
 
 
 @pytest.mark.asyncio
 @patch("connectors.utils.apply_retry_strategy")
 async def test_ping_with_unsuccessful_connection(mock_apply_retry_strategy):
-<<<<<<< HEAD
-    async with create_source(GitHubDataSource) as source:
-        mock_apply_retry_strategy.return_value = mock.Mock()
-        with mock.patch.object(
+    async with create_source(GitHubDataSource) as source:
+        mock_apply_retry_strategy.return_value = Mock()
+        with patch.object(
             source.github_client,
             "ping",
             side_effect=Exception("Something went wrong"),
         ):
             with pytest.raises(Exception):
                 await source.ping()
-=======
-    source = create_source(GitHubDataSource)
-    mock_apply_retry_strategy.return_value = Mock()
-    with patch.object(
-        source.github_client,
-        "ping",
-        side_effect=Exception("Something went wrong"),
-    ):
-        with pytest.raises(Exception):
-            await source.ping()
-
-
-@pytest.mark.asyncio
-async def test_close_without_session():
-    source = create_source(GitHubDataSource)
-    await source.close()
-
-
-@pytest.mark.asyncio
-async def test_close_with_session():
-    source = create_source(GitHubDataSource)
-    source.github_client._get_session  # noqa
-    await source.close()
-    assert hasattr(source, "_get_session") is False
->>>>>>> 63b49a0d
 
 
 @pytest.mark.asyncio
 @patch("connectors.utils.apply_retry_strategy")
 async def test_validate_config_with_invalid_token_then_raise(mock_apply_retry_strategy):
-<<<<<<< HEAD
-    async with create_source(GitHubDataSource) as source:
-        mock_apply_retry_strategy.return_value = mock.Mock()
-        source.github_client._get_client._request = mock.AsyncMock(
-            return_value=(200, {"X-OAuth-Scopes": ""}, {"user": "username"})
+    async with create_source(GitHubDataSource) as source:
+        mock_apply_retry_strategy.return_value = Mock()
+        source.github_client.post = AsyncMock(
+            return_value=({"user": "username"}, {"X-OAuth-Scopes": ""})
         )
         with pytest.raises(
             ConfigurableFieldValueError,
@@ -535,267 +500,161 @@
 
 
 @pytest.mark.asyncio
-@mock.patch("connectors.utils.apply_retry_strategy")
-async def test_validate_config_with_unauthorized_user(mock_apply_retry_strategy):
-    async with create_source(GitHubDataSource) as source:
-        mock_apply_retry_strategy.return_value = mock.Mock()
-        source.github_client.get_response_headers = mock.AsyncMock(
-            return_value={"X-OAuth-Scopes": ""}
-        )
-        with pytest.raises(ConfigurableFieldValueError):
-            await source.validate_config()
-
-
-@pytest.mark.asyncio
-@mock.patch("connectors.utils.apply_retry_strategy")
-async def test_validate_config_with_inaccessible_repositories_then_raise(
-    mock_apply_retry_strategy,
-):
-    async with create_source(GitHubDataSource) as source:
-        mock_apply_retry_strategy.return_value = mock.Mock()
-        source.github_client.repos = ["repo1", "owner1/repo1", "repo2", "owner2/repo2"]
-        source.github_client.get_response_headers = mock.AsyncMock(
-            return_value={"X-OAuth-Scopes": "repo"}
-        )
-        source.get_invalid_repos = mock.AsyncMock(return_value=["repo2"])
-        with pytest.raises(ConfigurableFieldValueError):
-            await source.validate_config()
-=======
-    source = create_source(GitHubDataSource)
-    mock_apply_retry_strategy.return_value = Mock()
-    source.github_client.post = AsyncMock(
-        return_value=({"user": "username"}, {"X-OAuth-Scopes": ""})
-    )
-    with pytest.raises(
-        ConfigurableFieldValueError,
-        match="Configured token does not have required rights to fetch the content",
-    ):
-        await source.validate_config()
-
-
-@pytest.mark.asyncio
 @patch("connectors.utils.apply_retry_strategy")
 async def test_validate_config_with_inaccessible_repositories_then_raise(
     mock_apply_retry_strategy,
 ):
-    source = create_source(GitHubDataSource)
-    mock_apply_retry_strategy.return_value = Mock()
-    source.github_client.repos = ["repo1", "owner1/repo1", "repo2", "owner2/repo2"]
-    source.github_client.post = AsyncMock(
-        return_value=({"dummy": "dummy"}, {"X-OAuth-Scopes": "repo"})
-    )
-    source.get_invalid_repos = AsyncMock(return_value=["repo2"])
-    with pytest.raises(ConfigurableFieldValueError):
-        await source.validate_config()
->>>>>>> 63b49a0d
+    async with create_source(GitHubDataSource) as source:
+        mock_apply_retry_strategy.return_value = Mock()
+        source.github_client.repos = ["repo1", "owner1/repo1", "repo2", "owner2/repo2"]
+        source.github_client.post = AsyncMock(
+            return_value=({"dummy": "dummy"}, {"X-OAuth-Scopes": "repo"})
+        )
+        source.get_invalid_repos = AsyncMock(return_value=["repo2"])
+        with pytest.raises(ConfigurableFieldValueError):
+            await source.validate_config()
 
 
 @pytest.mark.asyncio
 @patch("connectors.utils.apply_retry_strategy")
 async def test_get_invalid_repos_with_max_retries(mock_apply_retry_strategy):
-<<<<<<< HEAD
-    async with create_source(GitHubDataSource) as source:
-        mock_apply_retry_strategy.return_value = mock.Mock()
+    async with create_source(GitHubDataSource) as source:
+        mock_apply_retry_strategy.return_value = Mock()
         with pytest.raises(Exception):
-            source.github_client.get_paginated_response = Exception()
+            source.github_client.post = AsyncMock(side_effect=Exception())
             await source.get_invalid_repos()
-
-
-@pytest.mark.asyncio
-@mock.patch("connectors.utils.apply_retry_strategy")
-async def test_get_response_headers_with_rate_limit_exceeded(mock_apply_retry_strategy):
-    async with create_source(GitHubDataSource) as source:
-        mock_apply_retry_strategy.return_value = mock.Mock()
-        with mock.patch.object(
-            source.github_client._get_client,
-            "_request",
-            side_effect=[
-                (
-                    403,
-                    {"X-OAuth-Scopes": ""},
-                    b'{"message": "API rate limit is exceeded"}',
-                ),
-                (200, {"X-OAuth-Scopes": ""}, {"user": "username"}),
-            ],
-        ):
-            source.github_client._get_retry_after = mock.AsyncMock(return_value=0)
-            await source.github_client.get_response_headers(
-                method="GET", url=github.ENDPOINTS["USER"]
-            )
-=======
-    source = create_source(GitHubDataSource)
-    mock_apply_retry_strategy.return_value = Mock()
-    with pytest.raises(Exception):
-        source.github_client.post = AsyncMock(side_effect=Exception())
-        await source.get_invalid_repos()
 
 
 @pytest.mark.asyncio
 @patch("connectors.utils.apply_retry_strategy")
 async def test_get_response_with_rate_limit_exceeded(mock_apply_retry_strategy):
-    source = create_source(GitHubDataSource)
-    mock_apply_retry_strategy.return_value = Mock()
-    with patch.object(
-        source.github_client._get_client,
-        "getitem",
-        side_effect=ClientResponseError(
-            status=403,
-            request_info=aiohttp.RequestInfo(
-                real_url="", method=None, headers=None, url=""
-            ),
-            history=None,
-        ),
-    ):
-        with pytest.raises(Exception):
-            source.github_client._get_retry_after = AsyncMock(return_value=0)
-            await source.github_client.get_github_item("/user")
+    async with create_source(GitHubDataSource) as source:
+        mock_apply_retry_strategy.return_value = Mock()
+        with patch.object(
+            source.github_client._get_client,
+            "getitem",
+            side_effect=ClientResponseError(
+                status=403,
+                request_info=aiohttp.RequestInfo(
+                    real_url="", method=None, headers=None, url=""
+                ),
+                history=None,
+            ),
+        ):
+            with pytest.raises(Exception):
+                source.github_client._get_retry_after = AsyncMock(return_value=0)
+                await source.github_client.get_github_item("/user")
 
 
 @pytest.mark.asyncio
 async def test_put_to_sleep():
-    source = create_source(GitHubDataSource)
-    source.github_client._get_retry_after = AsyncMock(return_value=0)
-    with pytest.raises(Exception, match="Rate limit exceeded."):
-        await source.github_client._put_to_sleep("core")
->>>>>>> 63b49a0d
+    async with create_source(GitHubDataSource) as source:
+        source.github_client._get_retry_after = AsyncMock(return_value=0)
+        with pytest.raises(Exception, match="Rate limit exceeded."):
+            await source.github_client._put_to_sleep("core")
 
 
 @pytest.mark.asyncio
 async def test_get_retry_after():
-<<<<<<< HEAD
-    async with create_source(GitHubDataSource) as source:
-        source.github_client._get_client.getitem = mock.AsyncMock(
-            {"resource": {"code": {"reset": 1686563525}}}
-        )
-        await source.github_client._get_retry_after()
-
-
-@pytest.mark.asyncio
-async def test_get_paginated_response():
-    expected_response = {"name": "repo1"}
-    async with create_source(GitHubDataSource) as source:
-        with mock.patch.object(
-            source.github_client, "get_response", side_effect=[[{"name": "repo1"}], []]
-        ):
-            async for data in source.github_client.get_paginated_response(
-                github.ENDPOINTS["ALL_REPOS"]
-            ):
-                assert expected_response == data
-=======
-    source = create_source(GitHubDataSource)
-    source.github_client._get_client.getitem = AsyncMock(
-        return_value={
-            "resources": {
-                "core": {"reset": 1686563525},
-                "graphql": {"reset": 1686563525},
+    async with create_source(GitHubDataSource) as source:
+        source.github_client._get_client.getitem = AsyncMock(
+            return_value={
+                "resources": {
+                    "core": {"reset": 1686563525},
+                    "graphql": {"reset": 1686563525},
+                }
             }
-        }
-    )
-    await source.github_client._get_retry_after(type="core")
-    await source.github_client._get_retry_after(type="graphql")
+        )
+        await source.github_client._get_retry_after(type="core")
+        await source.github_client._get_retry_after(type="graphql")
 
 
 @pytest.mark.asyncio
 @patch("connectors.utils.apply_retry_strategy")
 async def test_post_with_errors(mock_apply_retry_strategy):
-    source = create_source(GitHubDataSource)
-    mock_apply_retry_strategy.return_value = Mock()
-    source.github_client._get_session.post = Mock(
-        return_value=get_json_mock(
-            mock_response={"errors": [{"type": "QUERY", "message": "Invalid query"}]},
-            status=200,
-        )
-    )
-    with pytest.raises(Exception):
-        await source.github_client.post(
-            {"variable": {"owner": "demo_user"}, "query": "QUERY"}
-        )
+    async with create_source(GitHubDataSource) as source:
+        mock_apply_retry_strategy.return_value = Mock()
+        source.github_client._get_session.post = Mock(
+            return_value=get_json_mock(
+                mock_response={
+                    "errors": [{"type": "QUERY", "message": "Invalid query"}]
+                },
+                status=200,
+            )
+        )
+        with pytest.raises(Exception):
+            await source.github_client.post(
+                {"variable": {"owner": "demo_user"}, "query": "QUERY"}
+            )
 
 
 @pytest.mark.asyncio
 @patch("connectors.utils.apply_retry_strategy")
 async def test_post_with_unauthorized(mock_apply_retry_strategy):
-    source = create_source(GitHubDataSource)
-    mock_apply_retry_strategy.return_value = Mock()
-    source.github_client._get_session.post = Mock(
-        side_effect=ClientResponseError(
-            status=401,
-            request_info=aiohttp.RequestInfo(
-                real_url="", method=None, headers=None, url=""
-            ),
-            history=None,
-        )
-    )
-    with pytest.raises(UnauthorizedException):
-        await source.github_client.post(
-            {"variable": {"owner": "demo_user"}, "query": "QUERY"}
-        )
+    async with create_source(GitHubDataSource) as source:
+        mock_apply_retry_strategy.return_value = Mock()
+        source.github_client._get_session.post = Mock(
+            side_effect=ClientResponseError(
+                status=401,
+                request_info=aiohttp.RequestInfo(
+                    real_url="", method=None, headers=None, url=""
+                ),
+                history=None,
+            )
+        )
+        with pytest.raises(UnauthorizedException):
+            await source.github_client.post(
+                {"variable": {"owner": "demo_user"}, "query": "QUERY"}
+            )
 
 
 @pytest.mark.asyncio
 async def test_paginated_api_call():
     expected_response = MOCK_RESPONSE_REPO
-    source = create_source(GitHubDataSource)
-    actual_response = []
-    with patch.object(source.github_client, "post", side_effect=expected_response):
-        async for data in source.github_client.paginated_api_call(
-            {"owner": "demo_user"}, "demo_query", ["user", "repositories"]
-        ):
-            actual_response.append(data)
-        assert expected_response == actual_response
->>>>>>> 63b49a0d
+    async with create_source(GitHubDataSource) as source:
+        actual_response = []
+        with patch.object(source.github_client, "post", side_effect=expected_response):
+            async for data in source.github_client.paginated_api_call(
+                {"owner": "demo_user"}, "demo_query", ["user", "repositories"]
+            ):
+                actual_response.append(data)
+            assert expected_response == actual_response
 
 
 @pytest.mark.asyncio
 async def test_get_invalid_repos():
     expected_response = ["owner1/repo2", "owner2/repo2"]
-<<<<<<< HEAD
-    async with create_source(GitHubDataSource) as source:
-        source.github_client.repos = ["repo1", "owner1/repo1", "repo2", "owner2/repo2"]
-        source.github_client.get_user_repos = mock.Mock(
-            return_value=AsyncIterator([{"full_name": "owner1/repo1"}])
-        )
-        with mock.patch.object(
-            source.github_client,
-            "get_response",
+    async with create_source(GitHubDataSource) as source:
+        source.github_client.repos = ["repo1", "owner1/repo2", "repo2", "owner2/repo2"]
+        source.github_client.post = AsyncMock(
             side_effect=[
-                {"login": "owner1"},
-                {"name": "repo1"},
-                BadRequest(status_code=HTTPStatus.NOT_FOUND),
-            ],
-        ):
-            invalid_repos = await source.get_invalid_repos()
-            assert expected_response == invalid_repos
-=======
-    source = create_source(GitHubDataSource)
-    source.github_client.repos = ["repo1", "owner1/repo2", "repo2", "owner2/repo2"]
-    source.github_client.post = AsyncMock(
-        side_effect=[
-            {"data": {"viewer": {"login": "owner1"}}},
-            {
-                "data": {
-                    "user": {
-                        "repositories": {
-                            "pageInfo": {"hasNextPage": True, "endCursor": "abcd1234"},
-                            "nodes": [
-                                {
-                                    "name": "owner1",
-                                    "nameWithOwner": "owner1/repo2",
-                                }
-                            ],
+                {"data": {"viewer": {"login": "owner1"}}},
+                {
+                    "data": {
+                        "user": {
+                            "repositories": {
+                                "pageInfo": {
+                                    "hasNextPage": True,
+                                    "endCursor": "abcd1234",
+                                },
+                                "nodes": [
+                                    {
+                                        "name": "owner1",
+                                        "nameWithOwner": "owner1/repo2",
+                                    }
+                                ],
+                            }
                         }
                     }
-                }
-            },
-            Exception(),
-        ]
-    )
-    source.github_client.get_user_repos = Mock(
-        return_value=AsyncIterator([{"nameWithOwner": "owner1/repo1"}])
-    )
-    invalid_repos = await source.get_invalid_repos()
-    assert expected_response == invalid_repos
->>>>>>> 63b49a0d
+                },
+                Exception(),
+            ]
+        )
+        source.github_client.get_user_repos = Mock(
+            return_value=AsyncIterator([{"nameWithOwner": "owner1/repo1"}])
+        )
+        invalid_repos = await source.get_invalid_repos()
+        assert expected_response == invalid_repos
 
 
 @pytest.mark.asyncio
@@ -805,74 +664,16 @@
         "_timestamp": "2023-04-17T12:55:01Z",
         "_attachment": "VGVzdCBGaWxlICEhISDwn5iCCg==",
     }
-<<<<<<< HEAD
-    async with create_source(GitHubDataSource) as source:
-        with mock.patch.object(
-            source.github_client,
-            "get_response",
+    async with create_source(GitHubDataSource) as source:
+        with patch.object(
+            source.github_client._get_client,
+            "getitem",
             side_effect=[MOCK_RESPONSE_ATTACHMENTS[1]],
         ):
             actual_response = await source.get_content(
                 attachment=MOCK_ATTACHMENT, doit=True
             )
             assert actual_response == expected_response
-
-
-@pytest.mark.asyncio
-async def test_get_content_with_file_size_zero():
-    async with create_source(GitHubDataSource) as source:
-        attachment_with_size_zero = MOCK_ATTACHMENT.copy()
-        attachment_with_size_zero["size"] = 0
-        response = await source.get_content(
-            attachment=attachment_with_size_zero, doit=True
-        )
-        assert response is None
-
-
-@pytest.mark.asyncio
-async def test_get_content_with_file_without_extension():
-    async with create_source(GitHubDataSource) as source:
-        attachment_without_extension = MOCK_ATTACHMENT.copy()
-        attachment_without_extension["name"] = "demo"
-        attachment_without_extension["extension"] = ""
-        response = await source.get_content(
-            attachment=attachment_without_extension, doit=True
-        )
-        assert response is None
-
-
-@pytest.mark.asyncio
-async def test_get_content_with_large_file_size():
-    async with create_source(GitHubDataSource) as source:
-        attachment_with_large_size = MOCK_ATTACHMENT.copy()
-        attachment_with_large_size["size"] = 23000000
-        response = await source.get_content(
-            attachment=attachment_with_large_size, doit=True
-        )
-        assert response is None
-
-
-@pytest.mark.asyncio
-async def test_get_content_with_unsupported_tika_file_type_then_skip():
-    async with create_source(GitHubDataSource) as source:
-        attachment_with_unsupported_tika_extension = MOCK_ATTACHMENT.copy()
-        attachment_with_unsupported_tika_extension["name"] = "screenshot.png"
-        attachment_with_unsupported_tika_extension["extension"] = ".png"
-        response = await source.get_content(
-            attachment=attachment_with_unsupported_tika_extension, doit=True
-        )
-        assert response is None
-=======
-    source = create_source(GitHubDataSource)
-    with patch.object(
-        source.github_client._get_client,
-        "getitem",
-        side_effect=[MOCK_RESPONSE_ATTACHMENTS[1]],
-    ):
-        actual_response = await source.get_content(
-            attachment=MOCK_ATTACHMENT, doit=True
-        )
-        assert actual_response == expected_response
 
 
 @pytest.mark.asyncio
@@ -884,332 +685,131 @@
     ],
 )
 async def test_get_content_with_differernt_size(size, expected_content):
-    source = create_source(GitHubDataSource)
-
-    attachment_with_size_zero = MOCK_ATTACHMENT.copy()
-    attachment_with_size_zero["size"] = size
-    response = await source.get_content(attachment=attachment_with_size_zero, doit=True)
-    assert response is expected_content
->>>>>>> 63b49a0d
+    async with create_source(GitHubDataSource) as source:
+        attachment_with_size_zero = MOCK_ATTACHMENT.copy()
+        attachment_with_size_zero["size"] = size
+        response = await source.get_content(
+            attachment=attachment_with_size_zero, doit=True
+        )
+        assert response is expected_content
 
 
 @pytest.mark.asyncio
 async def test_fetch_repos():
-<<<<<<< HEAD
-    async with create_source(GitHubDataSource) as source:
-        mock_repo = MOCK_RESPONSE_REPO.copy()
-        mock_repo["id"] = mock_repo.pop("_id")
-        mock_repo["updated_at"] = mock_repo.pop("_timestamp")
-        mock_repo["owner"] = {"login": "demo_user"}
-        mock_repo["default_branch"] = "main"
-        source.github_client.get_paginated_response = mock.Mock(
-            return_value=AsyncIterator([mock_repo])
-        )
-        async for repo in source.fetch_repos():
-            assert repo == MOCK_RESPONSE_REPO
-=======
-    source = create_source(GitHubDataSource)
-    source.github_client.repos = ["*"]
-    source.github_client.post = AsyncMock(
-        return_value={"data": {"viewer": {"login": "owner1"}}}
-    )
-    source.github_client.get_user_repos = Mock(
-        return_value=AsyncIterator(
-            [
-                {
-                    "id": "123",
-                    "updatedAt": "2023-04-17T12:55:01Z",
-                    "nameWithOwner": "owner1/repo1",
-                }
-            ]
-        )
-    )
-    async for repo in source._fetch_repos():
-        assert repo == {
-            "nameWithOwner": "owner1/repo1",
-            "_id": "123",
-            "_timestamp": "2023-04-17T12:55:01Z",
-            "type": "Repository",
-        }
->>>>>>> 63b49a0d
-
-
-@pytest.mark.asyncio
-async def test_fetch_repos_when_user_repos_is_available():
-<<<<<<< HEAD
-    async with create_source(GitHubDataSource) as source:
-        mock_repo = MOCK_RESPONSE_REPO.copy()
-        mock_repo["id"] = mock_repo.pop("_id")
-        mock_repo["updated_at"] = mock_repo.pop("_timestamp")
-        mock_repo["owner"] = {"login": "demo_user"}
-        mock_repo["default_branch"] = "main"
-        source.user_repos = {"demo_user/mock_repo": mock_repo}
-        async for repo in source.fetch_repos():
-            assert repo == MOCK_RESPONSE_REPO
-=======
-    source = create_source(GitHubDataSource)
-    source.github_client.repos = ["demo_user/demo_repo", ""]
-    source.github_client.post = AsyncMock(
-        side_effect=[
-            {"data": {"viewer": {"login": "owner1"}}},
-            {
-                "data": {
-                    "repository": {
+    async with create_source(GitHubDataSource) as source:
+        source.github_client.repos = ["*"]
+        source.github_client.post = AsyncMock(
+            return_value={"data": {"viewer": {"login": "owner1"}}}
+        )
+        source.github_client.get_user_repos = Mock(
+            return_value=AsyncIterator(
+                [
+                    {
                         "id": "123",
                         "updatedAt": "2023-04-17T12:55:01Z",
-                        "nameWithOwner": "demo_user/demo_repo",
+                        "nameWithOwner": "owner1/repo1",
                     }
-                }
-            },
-        ]
-    )
-    async for repo in source._fetch_repos():
-        assert repo == {
-            "nameWithOwner": "demo_user/demo_repo",
-            "_id": "123",
-            "_timestamp": "2023-04-17T12:55:01Z",
-            "type": "Repository",
-        }
->>>>>>> 63b49a0d
+                ]
+            )
+        )
+        async for repo in source._fetch_repos():
+            assert repo == {
+                "nameWithOwner": "owner1/repo1",
+                "_id": "123",
+                "_timestamp": "2023-04-17T12:55:01Z",
+                "type": "Repository",
+            }
+
+
+@pytest.mark.asyncio
+async def test_fetch_repos_when_user_repos_is_available():
+    async with create_source(GitHubDataSource) as source:
+        source.github_client.repos = ["demo_user/demo_repo", ""]
+        source.github_client.post = AsyncMock(
+            side_effect=[
+                {"data": {"viewer": {"login": "owner1"}}},
+                {
+                    "data": {
+                        "repository": {
+                            "id": "123",
+                            "updatedAt": "2023-04-17T12:55:01Z",
+                            "nameWithOwner": "demo_user/demo_repo",
+                        }
+                    }
+                },
+            ]
+        )
+        async for repo in source._fetch_repos():
+            assert repo == {
+                "nameWithOwner": "demo_user/demo_repo",
+                "_id": "123",
+                "_timestamp": "2023-04-17T12:55:01Z",
+                "type": "Repository",
+            }
 
 
 @pytest.mark.asyncio
 async def test_fetch_repos_with_unauthorized_exception():
-<<<<<<< HEAD
-    async with create_source(GitHubDataSource) as source:
-        source.github_client.get_paginated_response = mock.Mock(
-            side_effect=UnauthorizedException()
-        )
+    async with create_source(GitHubDataSource) as source:
+        source.github_client.post = Mock(side_effect=UnauthorizedException())
         with pytest.raises(UnauthorizedException):
-            async for _ in source.fetch_repos():
+            async for _ in source._fetch_repos():
                 pass
 
 
 @pytest.mark.asyncio
-async def test_fetch_repos_with_configured_repos():
-    user = {"login": "demo_user"}
-    async with create_source(GitHubDataSource) as source:
-        source.github_client.repos = ["demo_repo"]
-        source.user = None
-        mock_repo = MOCK_RESPONSE_REPO.copy()
-        mock_repo["id"] = mock_repo.pop("_id")
-        mock_repo["updated_at"] = mock_repo.pop("_timestamp")
-        mock_repo["owner"] = user
-        with mock.patch.object(
+async def test_fetch_issues():
+    async with create_source(GitHubDataSource) as source:
+        source.fetch_extra_fields = AsyncMock()
+        with patch.object(
             source.github_client,
-            "get_response",
-            side_effect=[user, mock_repo],
-        ):
-            async for repo in source.fetch_repos():
-                assert repo == MOCK_RESPONSE_REPO
-
-
-@pytest.mark.asyncio
-async def test_fetch_repos_when_foreign_repo_is_available():
-    user = {"login": "demo_user"}
-    async with create_source(GitHubDataSource) as source:
-        source.github_client.repos = ["demo_user/demo_repo"]
-        source.user = "demo_user"
-        mock_repo = MOCK_RESPONSE_REPO.copy()
-        mock_repo["id"] = mock_repo.pop("_id")
-        mock_repo["updated_at"] = mock_repo.pop("_timestamp")
-        mock_repo["owner"] = user
-        source.foreign_repos = {"demo_user/demo_repo": mock_repo}
-        async for repo in source.fetch_repos():
-            assert repo == MOCK_RESPONSE_REPO
-
-
-@pytest.mark.asyncio
-async def test_fetch_issues():
-    async with create_source(GitHubDataSource) as source:
-        mock_issues = MOCK_RESPONSE_ISSUE.copy()
-        mock_issues.update(
-            {
-                "id": mock_issues.pop("_id"),
-                "updated_at": mock_issues.pop("_timestamp"),
-                "user": {"login": "demo_user"},
-                "assignees": [{"login": "demo_user"}],
-                "labels": [{"name": "bug"}],
-            }
-        )
-        with mock.patch.object(
-            source.github_client,
-            "get_paginated_response",
+            "paginated_api_call",
             side_effect=[
-                AsyncIterator([mock_issues]),
-                AsyncIterator(
-                    [{"user": {"login": "demo_user"}, "body": "demo comments"}]
-                ),
+                AsyncIterator([MOCK_RESPONSE_ISSUE]),
             ],
         ):
-            async for issue in source.fetch_issues("demo_repo"):
-                assert issue == MOCK_RESPONSE_ISSUE
-=======
-    source = create_source(GitHubDataSource)
-    source.github_client.post = Mock(side_effect=UnauthorizedException())
-    with pytest.raises(UnauthorizedException):
-        async for _ in source._fetch_repos():
-            pass
-
-
-@pytest.mark.asyncio
-async def test_fetch_issues():
-    source = create_source(GitHubDataSource)
-    source.fetch_extra_fields = AsyncMock()
-    with patch.object(
-        source.github_client,
-        "paginated_api_call",
-        side_effect=[
-            AsyncIterator([MOCK_RESPONSE_ISSUE]),
-        ],
-    ):
-        async for issue in source._fetch_issues("demo_user/demo_repo"):
-            assert issue == EXPECTED_ISSUE
->>>>>>> 63b49a0d
+            async for issue in source._fetch_issues("demo_user/demo_repo"):
+                assert issue == EXPECTED_ISSUE
 
 
 @pytest.mark.asyncio
 async def test_fetch_issues_with_unauthorized_exception():
-<<<<<<< HEAD
-    async with create_source(GitHubDataSource) as source:
-        source.github_client.get_paginated_response = mock.Mock(
-            side_effect=UnauthorizedException()
-        )
+    async with create_source(GitHubDataSource) as source:
+        source.github_client.post = Mock(side_effect=UnauthorizedException())
         with pytest.raises(UnauthorizedException):
-            async for _ in source.fetch_issues("demo_repo"):
+            async for _ in source._fetch_issues("demo_user/demo_repo"):
                 pass
-=======
-    source = create_source(GitHubDataSource)
-    source.github_client.post = Mock(side_effect=UnauthorizedException())
-    with pytest.raises(UnauthorizedException):
-        async for _ in source._fetch_issues("demo_user/demo_repo"):
-            pass
->>>>>>> 63b49a0d
 
 
 @pytest.mark.asyncio
 async def test_fetch_pull_requests():
-<<<<<<< HEAD
-    async with create_source(GitHubDataSource) as source:
-        mock_pull_request = MOCK_RESPONSE_PULL.copy()
-        mock_pull_request["id"] = mock_pull_request.pop("_id")
-        mock_pull_request.update(
-            {
-                "updated_at": mock_pull_request.pop("_timestamp"),
-                "user": {"login": "demo_user"},
-                "head": {"label": "branch1"},
-                "base": {"label": "main"},
-                "assignees": [{"login": "demo_user"}],
-                "requested_reviewers": [{"login": "test_user"}],
-                "requested_teams": [{"name": "team1"}],
-                "labels": [{"name": "V8.8"}],
-            }
-        )
-        with mock.patch.object(
+    async with create_source(GitHubDataSource) as source:
+        with patch.object(
             source.github_client,
-            "get_paginated_response",
+            "paginated_api_call",
             side_effect=[
-                AsyncIterator([mock_pull_request]),
-                AsyncIterator(
-                    [{"user": {"login": "demo_user"}, "body": "review comments"}]
-                ),
-                AsyncIterator(
-                    [{"user": {"login": "demo_user"}, "body": "issue comments"}]
-                ),
-                AsyncIterator(
-                    [
-                        {
-                            "user": {"login": "demo_user"},
-                            "body": "demo comments",
-                            "state": "Commented",
-                        }
-                    ]
-                ),
+                AsyncIterator([MOCK_RESPONSE_PULL]),
+                AsyncIterator([MOCK_COMMENTS_RESPONSE]),
+                AsyncIterator([MOCK_REVIEW_REQUESTED_RESPONSE]),
+                AsyncIterator([MOCK_LABELS_RESPONSE]),
+                AsyncIterator([MOCK_ASSIGNEE_RESPONSE]),
+                AsyncIterator([MOCK_REVIEWS_RESPONSE]),
             ],
         ):
-            async for pull in source.fetch_pull_requests("demo_repo"):
-                assert pull == MOCK_RESPONSE_PULL
-=======
-    source = create_source(GitHubDataSource)
-    with patch.object(
-        source.github_client,
-        "paginated_api_call",
-        side_effect=[
-            AsyncIterator([MOCK_RESPONSE_PULL]),
-            AsyncIterator([MOCK_COMMENTS_RESPONSE]),
-            AsyncIterator([MOCK_REVIEW_REQUESTED_RESPONSE]),
-            AsyncIterator([MOCK_LABELS_RESPONSE]),
-            AsyncIterator([MOCK_ASSIGNEE_RESPONSE]),
-            AsyncIterator([MOCK_REVIEWS_RESPONSE]),
-        ],
-    ):
-        async for pull in source._fetch_pull_requests("demo_user/demo_repo"):
-            assert pull == EXPECTED_PULL_RESPONSE
->>>>>>> 63b49a0d
+            async for pull in source._fetch_pull_requests("demo_user/demo_repo"):
+                assert pull == EXPECTED_PULL_RESPONSE
 
 
 @pytest.mark.asyncio
 async def test_fetch_pull_requests_with_unauthorized_exception():
-<<<<<<< HEAD
-    async with create_source(GitHubDataSource) as source:
-        source.github_client.get_paginated_response = mock.Mock(
-            side_effect=UnauthorizedException()
-        )
+    async with create_source(GitHubDataSource) as source:
+        source.github_client.post = Mock(side_effect=UnauthorizedException())
         with pytest.raises(UnauthorizedException):
-            async for _ in source.fetch_pull_requests("demo_repo"):
+            async for _ in source._fetch_pull_requests("demo_user/demo_repo"):
                 pass
 
 
 @pytest.mark.asyncio
-@mock.patch("connectors.utils.apply_retry_strategy")
-async def test_fetch_repos_with_max_retries(mock_apply_retry_strategy):
-    async with create_source(GitHubDataSource) as source:
-        mock_apply_retry_strategy.return_value = mock.Mock()
-        source.github_client._get_client.getitem = mock.Mock(
-            side_effect=BadRequest(status_code=HTTPStatus.INTERNAL_SERVER_ERROR)
-        )
-        async for _ in source.fetch_repos():
-            pass
-        assert mock_apply_retry_strategy.call_count == 2
-
-
-@pytest.mark.asyncio
-@mock.patch("connectors.utils.apply_retry_strategy")
-async def test_fetch_pull_requests_with_max_retries(mock_apply_retry_strategy):
-    async with create_source(GitHubDataSource) as source:
-        mock_apply_retry_strategy.return_value = mock.Mock()
-        source.github_client._get_client.getitem = mock.Mock(
-            side_effect=BadRequest(status_code=HTTPStatus.INTERNAL_SERVER_ERROR)
-        )
-        async for _ in source.fetch_pull_requests("demo_repo"):
-            pass
-        assert mock_apply_retry_strategy.call_count == 2
-
-
-@pytest.mark.asyncio
-@mock.patch("connectors.utils.apply_retry_strategy")
-async def test_fetch_issues_with_max_retries(mock_apply_retry_strategy):
-    async with create_source(GitHubDataSource) as source:
-        mock_apply_retry_strategy.return_value = mock.Mock()
-        source.github_client._get_client.getitem = mock.Mock(
-            side_effect=BadRequest(status_code=HTTPStatus.INTERNAL_SERVER_ERROR)
-        )
-        async for _ in source.fetch_issues("demo_repo"):
-            pass
-        assert mock_apply_retry_strategy.call_count == 2
-
-
-@pytest.mark.asyncio
-=======
-    source = create_source(GitHubDataSource)
-    source.github_client.post = Mock(side_effect=UnauthorizedException())
-    with pytest.raises(UnauthorizedException):
-        async for _ in source._fetch_pull_requests("demo_user/demo_repo"):
-            pass
-
-
-@pytest.mark.asyncio
->>>>>>> 63b49a0d
 async def test_fetch_files():
     expected_response = (
         {
@@ -1235,26 +835,14 @@
             "extension": ".md",
         },
     )
-<<<<<<< HEAD
-    async with create_source(GitHubDataSource) as source:
-        with mock.patch.object(
+    async with create_source(GitHubDataSource) as source:
+        with patch.object(
             source.github_client,
-            "get_response",
+            "get_github_item",
             side_effect=[MOCK_TREE, MOCK_COMMITS],
         ):
-            async for document in source.fetch_files("demo_repo", "main"):
+            async for document in source._fetch_files("demo_repo", "main"):
                 assert expected_response == document
-=======
-    source = create_source(GitHubDataSource)
-
-    with patch.object(
-        source.github_client,
-        "get_github_item",
-        side_effect=[MOCK_TREE, MOCK_COMMITS],
-    ):
-        async for document in source._fetch_files("demo_repo", "main"):
-            assert expected_response == document
->>>>>>> 63b49a0d
 
 
 @pytest.mark.asyncio
@@ -1266,30 +854,18 @@
         MOCK_RESPONSE_ATTACHMENTS[0],
     ]
     actual_response = []
-<<<<<<< HEAD
-    async with create_source(GitHubDataSource) as source:
-        source.fetch_repos = mock.Mock(return_value=AsyncIterator([MOCK_RESPONSE_REPO]))
-        source.fetch_issues = mock.Mock(
-            return_value=AsyncIterator([MOCK_RESPONSE_ISSUE])
-        )
-        source.fetch_pull_requests = mock.Mock(
+    async with create_source(GitHubDataSource) as source:
+        source._fetch_repos = Mock(return_value=AsyncIterator([REPOS]))
+        source._fetch_issues = Mock(return_value=AsyncIterator([MOCK_RESPONSE_ISSUE]))
+        source._fetch_pull_requests = Mock(
             return_value=AsyncIterator([MOCK_RESPONSE_PULL])
         )
-        source.fetch_files = mock.Mock(
+        source._fetch_files = Mock(
             return_value=AsyncIterator([MOCK_RESPONSE_ATTACHMENTS])
         )
         async for document, _ in source.get_docs():
             actual_response.append(document)
         assert expected_response == actual_response
-=======
-    source = create_source(GitHubDataSource)
-    source._fetch_repos = Mock(return_value=AsyncIterator([REPOS]))
-    source._fetch_issues = Mock(return_value=AsyncIterator([MOCK_RESPONSE_ISSUE]))
-    source._fetch_pull_requests = Mock(return_value=AsyncIterator([MOCK_RESPONSE_PULL]))
-    source._fetch_files = Mock(return_value=AsyncIterator([MOCK_RESPONSE_ATTACHMENTS]))
-    async for document, _ in source.get_docs():
-        actual_response.append(document)
-    assert expected_response == actual_response
 
 
 @pytest.mark.parametrize(
@@ -1392,14 +968,14 @@
 )
 @pytest.mark.asyncio
 async def test_advanced_rules_validation(advanced_rules, expected_validation_result):
-    source = create_source(GitHubDataSource)
-    source.get_invalid_repos = AsyncMock(return_value=[])
-
-    validation_result = await GitHubAdvancedRulesValidator(source).validate(
-        advanced_rules
-    )
-
-    assert validation_result == expected_validation_result
+    async with create_source(GitHubDataSource) as source:
+        source.get_invalid_repos = AsyncMock(return_value=[])
+
+        validation_result = await GitHubAdvancedRulesValidator(source).validate(
+            advanced_rules
+        )
+
+        assert validation_result == expected_validation_result
 
 
 @pytest.mark.parametrize(
@@ -1425,14 +1001,14 @@
 async def test_advanced_rules_validation_with_invalid_repos(
     advanced_rules, expected_validation_result
 ):
-    source = create_source(GitHubDataSource)
-    source.get_invalid_repos = AsyncMock(return_value=["repo_name"])
-
-    validation_result = await GitHubAdvancedRulesValidator(source).validate(
-        advanced_rules
-    )
-
-    assert validation_result == expected_validation_result
+    async with create_source(GitHubDataSource) as source:
+        source.get_invalid_repos = AsyncMock(return_value=["repo_name"])
+
+        validation_result = await GitHubAdvancedRulesValidator(source).validate(
+            advanced_rules
+        )
+
+        assert validation_result == expected_validation_result
 
 
 @pytest.mark.parametrize(
@@ -1506,18 +1082,22 @@
 @pytest.mark.asyncio
 async def test_get_docs_with_advanced_rules(filtering, expected_response):
     actual_response = []
-    source = create_source(GitHubDataSource)
-    source._get_configured_repos = Mock(return_value=AsyncIterator([REPOS]))
-    source._fetch_issues = Mock(return_value=AsyncIterator([MOCK_RESPONSE_ISSUE]))
-    source._fetch_pull_requests = Mock(return_value=AsyncIterator([MOCK_RESPONSE_PULL]))
-    source._fetch_files = Mock(return_value=AsyncIterator([MOCK_RESPONSE_ATTACHMENTS]))
-    async for document, _ in source.get_docs(filtering=filtering):
-        actual_response.append(document)
-    assert expected_response == actual_response
-
-
-def test_is_previous_repo():
-    source = create_source(GitHubDataSource)
-    assert source.is_previous_repo("demo_user/demo_repo") is False
-    assert source.is_previous_repo("demo_user/demo_repo") is True
->>>>>>> 63b49a0d
+    async with create_source(GitHubDataSource) as source:
+        source._get_configured_repos = Mock(return_value=AsyncIterator([REPOS]))
+        source._fetch_issues = Mock(return_value=AsyncIterator([MOCK_RESPONSE_ISSUE]))
+        source._fetch_pull_requests = Mock(
+            return_value=AsyncIterator([MOCK_RESPONSE_PULL])
+        )
+        source._fetch_files = Mock(
+            return_value=AsyncIterator([MOCK_RESPONSE_ATTACHMENTS])
+        )
+        async for document, _ in source.get_docs(filtering=filtering):
+            actual_response.append(document)
+        assert expected_response == actual_response
+
+
+@pytest.mark.asyncio
+async def test_is_previous_repo():
+    async with create_source(GitHubDataSource) as source:
+        assert source.is_previous_repo("demo_user/demo_repo") is False
+        assert source.is_previous_repo("demo_user/demo_repo") is True