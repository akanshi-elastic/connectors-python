elasticsearch:
  host: http://localhost:9200
  username: elastic
  password: changeme
  ssl: true
  bulk:
    queue_max_size: 1024
    queue_max_mem_size: 25
    display_every: 100
    chunk_size: 1000
    max_concurrency: 5
    chunk_max_mem_size: 5
    concurrent_downloads: 10
  request_timeout: 120
  max_wait_duration: 120
  initial_backoff_duration: 1
  backoff_multiplier: 2
  log_level: info

service:
  idling: 30
  heartbeat: 300
  max_errors: 20
  max_errors_span: 600
  max_concurrent_content_syncs: 1
  max_concurrent_access_control_syncs: 1
  job_cleanup_interval: 300
  log_level: INFO

<<<<<<< HEAD
native_service_types:
  - mongodb
  - mysql
  - network_drive
  - s3
  - google_cloud_storage
  - azure_blob_storage
  - postgresql
  - oracle
  - confluence
  - dir
  - sharepoint_server
  - mssql
  - jira
  - sharepoint_online
=======
connector_id: 'changeme'
service_type: 'changeme'
>>>>>>> 956d5785

extraction_service:
  host: http://localhost:8090
  text_extraction:
    use_file_pointers: false
    method: 'tika'

sources:
  mongodb: connectors.sources.mongo:MongoDataSource
  s3: connectors.sources.s3:S3DataSource
  dir: connectors.sources.directory:DirectoryDataSource
  mysql: connectors.sources.mysql:MySqlDataSource
  network_drive: connectors.sources.network_drive:NASDataSource
  google_cloud_storage: connectors.sources.google_cloud_storage:GoogleCloudStorageDataSource
  azure_blob_storage: connectors.sources.azure_blob_storage:AzureBlobStorageDataSource
  postgresql: connectors.sources.postgresql:PostgreSQLDataSource
  oracle: connectors.sources.oracle:OracleDataSource
  sharepoint_server: connectors.sources.sharepoint_server:SharepointServerDataSource
  mssql: connectors.sources.mssql:MSSQLDataSource
  jira: connectors.sources.jira:JiraDataSource
  confluence: connectors.sources.confluence:ConfluenceDataSource
  sharepoint_online: connectors.sources.sharepoint_online:SharepointOnlineDataSource<|MERGE_RESOLUTION|>--- conflicted
+++ resolved
@@ -27,26 +27,8 @@
   job_cleanup_interval: 300
   log_level: INFO
 
-<<<<<<< HEAD
-native_service_types:
-  - mongodb
-  - mysql
-  - network_drive
-  - s3
-  - google_cloud_storage
-  - azure_blob_storage
-  - postgresql
-  - oracle
-  - confluence
-  - dir
-  - sharepoint_server
-  - mssql
-  - jira
-  - sharepoint_online
-=======
 connector_id: 'changeme'
 service_type: 'changeme'
->>>>>>> 956d5785
 
 extraction_service:
   host: http://localhost:8090
